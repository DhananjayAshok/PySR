# PySR.jl

[![DOI](https://zenodo.org/badge/295391759.svg)](https://zenodo.org/badge/latestdoi/295391759)
[![PyPI version](https://badge.fury.io/py/pysr.svg)](https://badge.fury.io/py/pysr)
[![Build Status](https://travis-ci.com/MilesCranmer/PySR.svg?branch=master)](https://travis-ci.com/MilesCranmer/PySR)

**Symbolic regression built on Julia, and interfaced by Python.
Uses regularized evolution, simulated annealing, and gradient-free optimization.**

Symbolic regression is a very interpretable machine learning algorithm
for low-dimensional problems: these tools search equation space
to find algebraic relations that approximate a dataset.

One can also
extend these approaches to higher-dimensional
spaces by using a neural network as proxy, as explained in 
https://arxiv.org/abs/2006.11287, where we apply
it to N-body problems. Here, one essentially uses
symbolic regression to convert a neural net
to an analytic equation. Thus, these tools simultaneously present
an explicit and powerful way to interpret deep models.


*Backstory:*

Previously, we have used
[eureqa](https://www.creativemachineslab.com/eureqa.html),
which is a very efficient and user-friendly tool. However,
eureqa is GUI-only, doesn't allow for user-defined
operators, has no distributed capabilities,
and has become proprietary (and recently been merged into an online
service). Thus, the goal
of this package is to have an open-source symbolic regression tool
as efficient as eureqa, while also exposing a configurable
python interface.


# Installation

Install Julia - see [downloads](https://julialang.org/downloads/), and
then instructions for [mac](https://julialang.org/downloads/platform/#macos)
and [linux](https://julialang.org/downloads/platform/#linux_and_freebsd).
Then, at the command line,
install the `Optim` and `SpecialFunctions` packages via:

```bash
julia -e 'import Pkg; Pkg.add("Optim"); Pkg.add("SpecialFunctions")'
```

For python, you need to have Python 3, numpy, sympy, and pandas installed.

You can install this package from PyPI with:

```bash
pip install pysr
```

# Quickstart

```python
import numpy as np
from pysr import pysr

# Dataset
X = 2*np.random.randn(100, 5)
y = 2*np.cos(X[:, 3]) + X[:, 0]**2 - 2

# Learn equations
equations = pysr(X, y, niterations=5,
            binary_operators=["plus", "mult"],
            unary_operators=["cos", "exp", "sin"])

...

print(equations)
```

which gives:

```
   Complexity       MSE                                                Equation
0           5  1.947431                          plus(-1.7420927, mult(x0, x0))
1           8  0.486858           plus(-1.8710494, plus(cos(x3), mult(x0, x0)))
2          11  0.000000  plus(plus(mult(x0, x0), cos(x3)), plus(-2.0, cos(x3)))
```

The newest version of PySR also returns three additional columns:

- `score` - a metric akin to Occam's razor; you should use this to help select the "true" equation.
- `sympy_format` - sympy equation.
- `lambda_format` - a lambda function for that equation, that you can pass values through.

### Custom operators

One can define custom operators in Julia by passing a string:
```python
equations = pysr.pysr(X, y, niterations=100,
    binary_operators=["mult", "plus", "special(x, y) = x^2 + y"],
    extra_sympy_mappings={'special': lambda x, y: x**2 + y},
    unary_operators=["cos"])
```

Now, the symbolic regression code can search using this `special` function
that squares its left argument and adds it to its right. Make sure
all passed functions are valid Julia code, and take one (unary)
or two (binary) float32 scalars as input, and output a float32. Operators
are automatically vectorized. We also define `extra_sympy_mappings`,
so that the SymPy code can understand the output equation from Julia.

One can also edit `operators.jl`. See below for more options.

### Weighted data

Here, we assign weights to each row of data
using inverse uncertainty squared. We also use 10 processes
instead of the usual 4, which creates more populations
(one population per thread).
```python
sigma = ...
weights = 1/sigma**2

equations = pysr.pysr(X, y, weights=weights, procs=10)
```



# Operators

All Base julia operators that take 1 or 2 float32 as input,
and output a float32 as output, are available. A selection
of these and other valid operators are stated below. You can also
define your own in `operators.jl`, and pass the function
name as a string.

**Binary**

`plus`, `mult`, `pow`, `div`, `greater`, `mod`, `beta`, `logical_or`,
`logical_and`

**Unary**

`neg`,
`exp`,
`abs`,
`logm` (=log(abs(x) + 1e-8)),
`logm10` (=log10(abs(x) + 1e-8)),
`logm2` (=log2(abs(x) + 1e-8)),
`log1p`,
`sin`,
`cos`,
`tan`,
`sinh`,
`cosh`,
`tanh`,
`asin`,
`acos`,
`atan`,
`asinh`,
`acosh`,
`atanh`,
`erf`,
`erfc`,
`gamma`,
`relu`,
`round`,
`floor`,
`ceil`,
`round`,
`sign`.

# Full API

What follows is the API reference for running the numpy interface.
You likely don't need to tune the hyperparameters yourself,
but if you would like, you can use `hyperparamopt.py` as an example.
However, you should adjust `procs`, `niterations`,
`binary_operators`, `unary_operators`, and `maxsize`
to your requirements.

The program will output a pandas DataFrame containing the equations,
mean square error, and complexity. It will also dump to a csv
at the end of every iteration,
which is `hall_of_fame.csv` by default. It also prints the
equations to stdout.

```python
pysr(X=None, y=None, weights=None, procs=4, niterations=100, ncyclesperiteration=300, binary_operators=["plus", "mult"], unary_operators=["cos", "exp", "sin"], alpha=0.1, annealing=True, fractionReplaced=0.10, fractionReplacedHof=0.10, npop=1000, parsimony=1e-4, migration=True, hofMigration=True, shouldOptimizeConstants=True, topn=10, weightAddNode=1, weightInsertNode=3, weightDeleteNode=3, weightDoNothing=1, weightMutateConstant=10, weightMutateOperator=1, weightRandomize=1, weightSimplify=0.01, perturbationFactor=1.0, nrestarts=3, timeout=None, equation_file='hall_of_fame.csv', test='simple1', verbosity=1e9, maxsize=20)
```

Run symbolic regression to fit f(X[i, :]) ~ y[i] for all i.

**Arguments**:

- `X`: np.ndarray, 2D array. Rows are examples, columns are features.
- `y`: np.ndarray, 1D array. Rows are examples.
- `weights`: np.ndarray, 1D array. Same shape as `y`. Optional weighted sum (e.g., 1/error^2).
- `procs`: int, Number of processes running (=number of populations running).
- `niterations`: int, Number of iterations of the algorithm to run. The best
equations are printed, and migrate between populations, at the
end of each.
- `ncyclesperiteration`: int, Number of total mutations to run, per 10
samples of the population, per iteration.
- `binary_operators`: list, List of strings giving the binary operators
in Julia's Base, or in `operator.jl`.
- `unary_operators`: list, Same but for operators taking a single `Float32`.
- `alpha`: float, Initial temperature.
- `annealing`: bool, Whether to use annealing. You should (and it is default).
- `fractionReplaced`: float, How much of population to replace with migrating
equations from other populations.
- `fractionReplacedHof`: float, How much of population to replace with migrating
equations from hall of fame.
- `npop`: int, Number of individuals in each population
- `parsimony`: float, Multiplicative factor for how much to punish complexity.
- `migration`: bool, Whether to migrate.
- `hofMigration`: bool, Whether to have the hall of fame migrate.
- `shouldOptimizeConstants`: bool, Whether to numerically optimize
constants (Nelder-Mead/Newton) at the end of each iteration.
- `topn`: int, How many top individuals migrate from each population.
- `nrestarts`: int, Number of times to restart the constant optimizer
- `perturbationFactor`: float, Constants are perturbed by a max
factor of (perturbationFactor\*T + 1). Either multiplied by this
or divided by this.
- `weightAddNode`: float, Relative likelihood for mutation to add a node
- `weightInsertNode`: float, Relative likelihood for mutation to insert a node
- `weightDeleteNode`: float, Relative likelihood for mutation to delete a node
- `weightDoNothing`: float, Relative likelihood for mutation to leave the individual
- `weightMutateConstant`: float, Relative likelihood for mutation to change
the constant slightly in a random direction.
- `weightMutateOperator`: float, Relative likelihood for mutation to swap
an operator.
- `weightRandomize`: float, Relative likelihood for mutation to completely
delete and then randomly generate the equation
- `weightSimplify`: float, Relative likelihood for mutation to simplify
constant parts by evaluation
- `timeout`: float, Time in seconds to timeout search
- `equation_file`: str, Where to save the files (.csv separated by |)
- `test`: str, What test to run, if X,y not passed.
- `maxsize`: int, Max size of an equation.

**Returns**:

pd.DataFrame, Results dataframe, giving complexity, MSE, and equations
(as strings).


# TODO

- [x] Async threading, and have a server of equations. So that threads aren't waiting for others to finish.
- [x] Print out speed of equation evaluation over time. Measure time it takes per cycle
- [x] Add ability to pass an operator as an anonymous function string. E.g., `binary_operators=["g(x, y) = x+y"]`.
- [x] Add error bar capability (thanks Johannes Buchner for suggestion)
- [x] Why don't the constants continually change? It should optimize them every time the equation appears.
    - Restart the optimizer to help with this.
- [x] Add several common unary and binary operators; list these.
- [x] Try other initial conditions for optimizer
- [x] Make scaling of changes to constant a hyperparameter
- [x] Make deletion op join deleted subtree to parent
- [x] Update hall of fame every iteration?
    - Seems to overfit early if we do this.
- [x] Consider adding mutation to pass an operator in through a new binary operator (e.g., exp(x3)->plus(exp(x3), ...))
    - (Added full insertion operator
- [x] Add a node at the top of a tree
- [x] Insert a node at the top of a subtree
- [x] Record very best individual in each population, and return at end.
- [x] Write our own tree copy operation; deepcopy() is the slowest operation by far.
- [x] Hyperparameter tune
- [x] Create a benchmark for accuracy
- [x] Add interface for either defining an operation to learn, or loading in arbitrary dataset.
    - Could just write out the dataset in julia, or load it.
- [x] Create a Python interface
- [x] Explicit constant optimization on hall-of-fame
    - Create method to find and return all constants, from left to right
    - Create method to find and set all constants, in same order
    - Pull up some optimization algorithm and add it. Keep the package small!
- [x] Create a benchmark for speed
- [x] Simplify subtrees with only constants beneath them. Or should I? Maybe randomly simplify sometimes?
- [x] Record hall of fame
- [x] Optionally (with hyperparameter) migrate the hall of fame, rather than current bests
- [x] Test performance of reduced precision integers
    - No effect
- [x] Create struct to pass through all hyperparameters, instead of treating as constants
    - Make sure doesn't affect performance
- [x] Rename package to avoid trademark issues
    - PySR?
- [x] Put on PyPI
- [x] Treat baseline as a solution.
- [x] Print score alongside MSE: \delta \log(MSE)/\delta \log(complexity)
- [x] Can I store all calculations in a hash table? Have them be accessible by the string of the tree? I.e., stringTree(subtree) => check hash for pre-calculated parts. Can have a max size of this hash table. Once it is too large, stop adding new elements to it.
    - Need to worry about race conditions
    - Only want to store most-used hash calculations. How to do that?
- [x] Calculate statistics on how often the cache is used. Could store this in the cache object itself.
- [x] Calculating the loss function - there is duplicate calculations happening.
- [x] Declaration of the weights array every iteration
<<<<<<< HEAD
- [x] Try Memoize.jl instead of manually caching.
    - Seems unmaintained
- [x] Can we cache calculations, or does the compiler do that? E.g., I should only have to run exp(x0) once; after that it should be read from memory.
    - Maybe I could store the result of calculations in a tree (or an index to a massive array that does this). And only when something in the subtree updates, does the rest of the tree update!
- [ ] Figure out how we can use the caching to actually speed up calculations; right now it gives similar speed.
=======
- [x] Sympy evaluation
- [x] Threaded recursion
- [x] Test suite
>>>>>>> d7b393dc
- [ ] Add true multi-node processing, with MPI, or just file sharing. Multiple populations per core.
    - Ongoing in cluster branch
- [x] Performance: - Use an enum for functions instead of storing them?
    - Gets ~40% speedup on small test.
- [ ] Consider allowing multi-threading turned off, for faster testing (cache issue on travis). Or could simply fix the caching issue there.
- [ ] Dump scores alongside MSE to .csv (and return with Pandas).
- [ ] Consider returning only the equation of interest; rather than all equations.
- [ ] Use @fastmath
- [ ] Refresh screen rather than dumping to stdout?
- [ ] Add ability to save state from python
- [ ] Calculate feature importances based on features we've already seen, then weight those features up in all random generations.
- [ ] Calculate feature importances of future mutations, by looking at correlation between residual of model, and the features.
    - Store feature importances of future, and periodically update it.
- [ ] Implement more parts of the original Eureqa algorithms: https://www.creativemachineslab.com/eureqa.html
- [ ] Experiment with freezing parts of model; then we only append/delete at end of tree.
- [ ] Sympy printing
- [ ] Consider adding mutation for constant<->variable
- [ ] Hierarchical model, so can re-use functional forms. Output of one equation goes into second equation?
- [ ] Use NN to generate weights over all probability distribution conditional on error and existing equation, and train on some randomly-generated equations
- [ ] Add GPU capability?
     - Not sure if possible, as binary trees are the real bottleneck.
- [ ] Idea: use gradient of equation with respect to each operator (perhaps simply add to each operator) to tell which part is the most "sensitive" to changes. Then, perhaps insert/delete/mutate on that part of the tree?
- [ ] For hierarchical idea: after running some number of iterations, do a search for "most common pattern". Then, turn that subtree into its own operator.
- [ ] Additional degree operators?
- [ ] Tree crossover? I.e., can take as input a part of the same equation, so long as it is the same level or below?
- [ ] Create flexible way of providing "simplification recipes." I.e., plus(plus(T, C), C) => plus(T, +(C, C)). The user could pass these.
<<<<<<< HEAD
- [ ] Try threading over population. Do random sort, compute mutation for each, then replace 10% oldest.
=======
- [ ] Can we cache calculations, or does the compiler do that? E.g., I should only have to run exp(x0) once; after that it should be read from memory.
    - Maybe I could store the result of calculations in a tree (or an index to a massive array that does this). And only when something in the subtree updates, does the rest of the tree update!
- [ ] Try Memoize.jl instead of manually caching.
- [ ] Try threading over population. Do random sort, compute mutation for each, then replace 10% oldest.
- [ ] Call function to read from csv after running
- [ ] Add function to plot equations
- [ ] Sort this todo list by priority
>>>>>>> d7b393dc
<|MERGE_RESOLUTION|>--- conflicted
+++ resolved
@@ -291,21 +291,18 @@
 - [x] Calculate statistics on how often the cache is used. Could store this in the cache object itself.
 - [x] Calculating the loss function - there is duplicate calculations happening.
 - [x] Declaration of the weights array every iteration
-<<<<<<< HEAD
 - [x] Try Memoize.jl instead of manually caching.
     - Seems unmaintained
 - [x] Can we cache calculations, or does the compiler do that? E.g., I should only have to run exp(x0) once; after that it should be read from memory.
     - Maybe I could store the result of calculations in a tree (or an index to a massive array that does this). And only when something in the subtree updates, does the rest of the tree update!
-- [ ] Figure out how we can use the caching to actually speed up calculations; right now it gives similar speed.
-=======
 - [x] Sympy evaluation
 - [x] Threaded recursion
 - [x] Test suite
->>>>>>> d7b393dc
+- [x] Performance: - Use an enum for functions instead of storing them?
+    - Gets ~40% speedup on small test.
+- [ ] Figure out how we can use the caching to actually speed up calculations; right now it gives similar speed.
 - [ ] Add true multi-node processing, with MPI, or just file sharing. Multiple populations per core.
     - Ongoing in cluster branch
-- [x] Performance: - Use an enum for functions instead of storing them?
-    - Gets ~40% speedup on small test.
 - [ ] Consider allowing multi-threading turned off, for faster testing (cache issue on travis). Or could simply fix the caching issue there.
 - [ ] Dump scores alongside MSE to .csv (and return with Pandas).
 - [ ] Consider returning only the equation of interest; rather than all equations.
@@ -328,14 +325,7 @@
 - [ ] Additional degree operators?
 - [ ] Tree crossover? I.e., can take as input a part of the same equation, so long as it is the same level or below?
 - [ ] Create flexible way of providing "simplification recipes." I.e., plus(plus(T, C), C) => plus(T, +(C, C)). The user could pass these.
-<<<<<<< HEAD
-- [ ] Try threading over population. Do random sort, compute mutation for each, then replace 10% oldest.
-=======
-- [ ] Can we cache calculations, or does the compiler do that? E.g., I should only have to run exp(x0) once; after that it should be read from memory.
-    - Maybe I could store the result of calculations in a tree (or an index to a massive array that does this). And only when something in the subtree updates, does the rest of the tree update!
-- [ ] Try Memoize.jl instead of manually caching.
 - [ ] Try threading over population. Do random sort, compute mutation for each, then replace 10% oldest.
 - [ ] Call function to read from csv after running
 - [ ] Add function to plot equations
 - [ ] Sort this todo list by priority
->>>>>>> d7b393dc
