--- conflicted
+++ resolved
@@ -12,8 +12,8 @@
 
 # Use some fast operators from https://github.com/JuliaLang/julia/blob/81597635c4ad1e8c2e1c5753fda4ec0e7397543f/base/fastmath.jl
 # Define allowed operators. Any julia operator can also be used.
-<<<<<<< HEAD
 plus(x::Float32, y::Float32)::Float32 = add_float_fast(x, y) #Do not change the name of this operator.
+sub(x::Float32, y::Float32)::Float32 = sub_float_fast(x, y) #Do not change the name of this operator.
 mult(x::Float32, y::Float32)::Float32 = mul_float_fast(x, y) #Do not change the name of this operator.
 pow(x::Float32, y::Float32)::Float32 = sign_fast(x)*ccall(("powf",libm), Float32, (Float32,Float32), abs_fast(x), y)
 div(x::Float32, y::Float32)::Float32 = div_float_fast(x, y)
@@ -22,18 +22,6 @@
 logm10(x::Float32)::Float32 = log10_fast(abs_fast(x) + 1f-8)
 sqrtm(x::Float32)::Float32 = sqrt_fast(abs_fast(x))
 neg(x::Float32)::Float32 = sub_float_fast(x)
-=======
-plus(x::Float32, y::Float32)::Float32 = x+y #Do not change the name of this operator.
-sub(x::Float32, y::Float32)::Float32 = x-y #Do not change the name of this operator.
-mult(x::Float32, y::Float32)::Float32 = x*y #Do not change the name of this operator.
-pow(x::Float32, y::Float32)::Float32 = sign(x)*abs(x)^y
-div(x::Float32, y::Float32)::Float32 = x/y
-logm(x::Float32)::Float32 = log(abs(x) + 1f-8)
-logm2(x::Float32)::Float32 = log2(abs(x) + 1f-8)
-logm10(x::Float32)::Float32 = log10(abs(x) + 1f-8)
-sqrtm(x::Float32)::Float32 = sqrt(abs(x))
-neg(x::Float32)::Float32 = -x
->>>>>>> 399aef58
 
 function greater(x::Float32, y::Float32)::Float32
     if x > y
